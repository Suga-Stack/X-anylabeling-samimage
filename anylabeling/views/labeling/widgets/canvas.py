"""This module defines Canvas widget - the core component for drawing image labels"""

import imgviz
import math
from copy import deepcopy
from PyQt5 import QtCore, QtGui, QtWidgets
from PyQt5.QtCore import Qt
from PyQt5.QtGui import QWheelEvent

from anylabeling.services.auto_labeling.types import AutoLabelingMode

from .. import utils
from ..shape import Shape

CURSOR_DEFAULT = QtCore.Qt.ArrowCursor
CURSOR_POINT = QtCore.Qt.PointingHandCursor
CURSOR_DRAW = QtCore.Qt.CrossCursor
CURSOR_MOVE = QtCore.Qt.ClosedHandCursor
CURSOR_GRAB = QtCore.Qt.OpenHandCursor

MOVE_SPEED = 5.0
LARGE_ROTATION_INCREMENT = 0.1
SMALL_ROTATION_INCREMENT = 0.01

LABEL_COLORMAP = imgviz.label_colormap()


class Canvas(
    QtWidgets.QWidget
):  # pylint: disable=too-many-public-methods, too-many-instance-attributes
    """Canvas widget to handle label drawing"""

    zoom_request = QtCore.pyqtSignal(int, QtCore.QPoint)
    scroll_request = QtCore.pyqtSignal(int, int)
    # [Feature] support for automatically switching to editing mode 
    # when the cursor moves over an object
    mode_changed = QtCore.pyqtSignal()
    new_shape = QtCore.pyqtSignal()
    show_shape = QtCore.pyqtSignal(int, int, QtCore.QPointF)
    selection_changed = QtCore.pyqtSignal(list)
    shape_moved = QtCore.pyqtSignal()
    shape_rotated = QtCore.pyqtSignal()
    drawing_polygon = QtCore.pyqtSignal(bool)
    vertex_selected = QtCore.pyqtSignal(bool)
    auto_labeling_marks_updated = QtCore.pyqtSignal(list)

    CREATE, EDIT = 0, 1

    # polygon, rectangle, rotation, line, or point
    _create_mode = "polygon"

    _fill_drawing = False

    def __init__(self, *args, **kwargs):
        self.epsilon = kwargs.pop("epsilon", 10.0)
        self.double_click = kwargs.pop("double_click", "close")
        if self.double_click not in [None, "close"]:
            raise ValueError(
                f"Unexpected value for double_click event: {self.double_click}"
            )
        self.num_backups = kwargs.pop("num_backups", 10)
        self.parent = kwargs.pop("parent")
        super().__init__(*args, **kwargs)
        # Initialise local state.
        self.mode = self.EDIT
        self.is_auto_labeling = False
        self.auto_labeling_mode: AutoLabelingMode = None
        self.shapes = []
        self.shapes_backups = []
        self.current = None
        self.selected_shapes = []  # save the selected shapes here
        self.selected_shapes_copy = []
        # self.line represents:
        #   - create_mode == 'polygon': edge from last point to current
        #   - create_mode == 'rectangle': diagonal line of the rectangle
        #   - create_mode == 'line': the line
        #   - create_mode == 'point': the point
        self.line = Shape()
        self.prev_point = QtCore.QPoint()
        self.prev_move_point = QtCore.QPoint()
        self.offsets = QtCore.QPointF(), QtCore.QPointF()
        self.scale = 1.0
        self.pixmap = QtGui.QPixmap()
        self.visible = {}
        self._hide_backround = False
        self.hide_backround = False
        self.h_hape = None
        self.prev_h_shape = None
        self.h_vertex = None
        self.prev_h_vertex = None
        self.h_edge = None
        self.prev_h_edge = None
        self.moving_shape = False
        self.rotating_shape = False
        self.snapping = True
        self.h_shape_is_selected = False
        self.h_shape_is_hovered = None
        self.allowed_oop_shape_types = ["rotation"]
        self._painter = QtGui.QPainter()
        self._cursor = CURSOR_DEFAULT
        # Menus:
        # 0: right-click without selection and dragging of shapes
        # 1: right-click with selection and dragging of shapes
        self.menus = (QtWidgets.QMenu(), QtWidgets.QMenu())
        # Set widget options.
        self.setMouseTracking(True)
        self.setFocusPolicy(QtCore.Qt.WheelFocus)
<<<<<<< HEAD
        self.show_groups = True
        self.show_texts = True
        self.show_labels = True
        self.show_degrees = False
=======
        self.show_groups = False
        self.show_texts = True
        self.show_labels = True
        self.show_scores = True
        self.show_degrees = False
        self.show_linking = True
>>>>>>> 23578d98

        # Set cross line options.
        self.cross_line_show = True
        self.cross_line_width = 2.0
        self.cross_line_color = "#00FF00"
        self.cross_line_opacity = 0.5

        self.is_loading = False
        self.loading_text = self.tr("Loading...")
        self.loading_angle = 0

    def set_loading(self, is_loading: bool, loading_text: str = None):
        """Set loading state"""
        self.is_loading = is_loading
        if loading_text:
            self.loading_text = loading_text
        self.update()

    def set_auto_labeling_mode(self, mode: AutoLabelingMode):
        """Set auto labeling mode"""
        if mode == AutoLabelingMode.NONE:
            self.is_auto_labeling = False
            self.auto_labeling_mode = mode
        else:
            self.is_auto_labeling = True
            self.auto_labeling_mode = mode
            self.create_mode = mode.shape_type
            self.parent.toggle_draw_mode(
                False, mode.shape_type, disable_auto_labeling=False
            )

    def fill_drawing(self):
        """Get option to fill shapes by color"""
        return self._fill_drawing

    def set_fill_drawing(self, value):
        """Set shape filling option"""
        self._fill_drawing = value

    @property
    def create_mode(self):
        """Create mode for canvas - Modes: polygon, rectangle, rotation, circle,..."""
        return self._create_mode

    @create_mode.setter
    def create_mode(self, value):
        """Set create mode for canvas"""
        if value not in [
            "polygon",
            "rectangle",
            "rotation",
            "circle",
            "line",
            "point",
            "linestrip",
        ]:
            raise ValueError(f"Unsupported create_mode: {value}")
        self._create_mode = value

    def store_shapes(self):
        """Store shapes for restoring later (Undo feature)"""
        shapes_backup = []
        for shape in self.shapes:
            shapes_backup.append(shape.copy())
        if len(self.shapes_backups) > self.num_backups:
            self.shapes_backups = self.shapes_backups[-self.num_backups - 1 :]
        self.shapes_backups.append(shapes_backup)

    @property
    def is_shape_restorable(self):
        """Check if shape can be restored from backup"""
        # We save the state AFTER each edit (not before) so for an
        # edit to be undoable, we expect the CURRENT and the PREVIOUS state
        # to be in the undo stack.
        if len(self.shapes_backups) < 2:
            return False
        return True

    def restore_shape(self):
        """Restore/Undo a shape"""
        # This does _part_ of the job of restoring shapes.
        # The complete process is also done in app.py::undoShapeEdit
        # and app.py::load_shapes and our own Canvas::load_shapes function.
        if not self.is_shape_restorable:
            return
        self.shapes_backups.pop()  # latest

        # The application will eventually call Canvas.load_shapes which will
        # push this right back onto the stack.
        shapes_backup = self.shapes_backups.pop()
        self.shapes = shapes_backup
        self.selected_shapes = []
        for shape in self.shapes:
            shape.selected = False
        self.update()

    def enterEvent(self, _):
        """Mouse enter event"""
        self.override_cursor(self._cursor)

    def leaveEvent(self, _):
        """Mouse leave event"""
        self.un_highlight()
        self.restore_cursor()

    def focusOutEvent(self, _):
        """Window out of focus event"""
        self.restore_cursor()

    def is_visible(self, shape):
        """Check if a shape is visible"""
        return self.visible.get(shape, True)

    def drawing(self):
        """Check if user is drawing (mode==CREATE)"""
        return self.mode == self.CREATE

    def editing(self):
        """Check if user is editing (mode==EDIT)"""
        return self.mode == self.EDIT

    def set_auto_labeling(self, value=True):
        """Set auto labeling mode"""
        self.is_auto_labeling = value
        if self.auto_labeling_mode is None:
            self.auto_labeling_mode = AutoLabelingMode.NONE
            self.parent.toggle_draw_mode(
                True, "rectangle", disable_auto_labeling=True
            )

    def get_mode(self):
        """Get current mode"""
        if (
            self.is_auto_labeling
            and self.auto_labeling_mode != AutoLabelingMode.NONE
        ):
            return self.tr("Auto Labeling")
        if self.mode == self.CREATE:
            return self.tr("Drawing")
        elif self.mode == self.EDIT:
            return self.tr("Editing")
        else:
            return self.tr("Unknown")

    def set_editing(self, value=True):
        """Set editing mode. Editing is set to False, user is drawing"""
        self.mode = self.EDIT if value else self.CREATE
        if not value:  # Create
            self.un_highlight()
            self.deselect_shape()

    def un_highlight(self):
        """Unhighlight shape/vertex/edge"""
        if self.h_hape:
            self.h_hape.highlight_clear()
            self.update()
        self.prev_h_shape = self.h_hape
        self.prev_h_vertex = self.h_vertex
        self.prev_h_edge = self.h_edge
        self.h_hape = self.h_vertex = self.h_edge = None

    def selected_vertex(self):
        """Check if selected a vertex"""
        return self.h_vertex is not None

    def selected_edge(self):
        """Check if selected an edge"""
        return self.h_edge is not None

    # QT Overload
    def mouseMoveEvent(self, ev):  # noqa: C901
        """Update line with last point and current coordinates"""
        if self.is_loading:
            return
        try:
            pos = self.transform_pos(ev.localPos())
        except AttributeError:
            return

        self.show_shape.emit(-1, -1, pos)

        self.prev_move_point = pos
        self.repaint()
        self.restore_cursor()

        # Polygon drawing.
        if self.drawing():
            line_color = utils.hex_to_rgb(self.cross_line_color)
            self.line.line_color = QtGui.QColor(*line_color)
            self.line.shape_type = self.create_mode

            self.override_cursor(CURSOR_DRAW)
            if not self.current:
                return

            if self.create_mode == "rectangle":
                shape_width = abs(self.current[0].x() - pos.x())
                shape_height = abs(self.current[0].y() - pos.y())
                self.show_shape.emit(shape_width, shape_height, pos)

            color = QtGui.QColor(0, 0, 255)
            if self.out_off_pixmap(pos) and self.create_mode not in self.allowed_oop_shape_types:
                # Don't allow the user to draw outside the pixmap, except for rotation.
                # Project the point to the pixmap's edges.
                pos = self.intersection_point(self.current[-1], pos)
            elif (
                self.snapping
                and len(self.current) > 1
                and self.create_mode == "polygon"
                and self.close_enough(pos, self.current[0])
            ):
                # Attract line to starting point and
                # colorise to alert the user.
                pos = self.current[0]
                self.override_cursor(CURSOR_POINT)
                self.current.highlight_vertex(0, Shape.NEAR_VERTEX)
            elif (
                self.create_mode == "rotation"
                and len(self.current) > 0
                and self.close_enough(pos, self.current[0])
            ):
                pos = self.current[0]
                color = self.current.line_color
                self.override_cursor(CURSOR_POINT)
                self.current.highlight_vertex(0, Shape.NEAR_VERTEX)
            if self.create_mode in ["polygon", "linestrip"]:
                self.line[0] = self.current[-1]
                self.line[1] = pos
            elif self.create_mode == "rectangle":
                self.line.points = [self.current[0], pos]
                self.line.close()
            elif self.create_mode == "rotation":
                self.line[1] = pos
                self.line.line_color = color
            elif self.create_mode == "circle":
                self.line.points = [self.current[0], pos]
                self.line.shape_type = "circle"
            elif self.create_mode == "line":
                self.line.points = [self.current[0], pos]
                self.line.close()
            elif self.create_mode == "point":
                self.line.points = [self.current[0]]
                self.line.close()
            self.repaint()
            self.current.highlight_clear()
            return

        # Polygon copy moving.
        if QtCore.Qt.RightButton & ev.buttons():
            if self.selected_shapes_copy and self.prev_point:
                self.override_cursor(CURSOR_MOVE)
                self.bounded_move_shapes(self.selected_shapes_copy, pos)
                self.repaint()
            elif self.selected_shapes:
                self.selected_shapes_copy = [
                    s.copy() for s in self.selected_shapes
                ]
                self.repaint()
            return

        # Polygon/Vertex moving.
        if QtCore.Qt.LeftButton & ev.buttons():
            if self.selected_vertex():
                try:
                    self.bounded_move_vertex(pos)
                    self.repaint()
                    self.moving_shape = True
                except IndexError:
                    return
                if self.h_hape.shape_type == "rectangle":
                    p1 = self.h_hape[0]
                    p2 = self.h_hape[2]
                    shape_width = abs(p2.x() - p1.x())
                    shape_height = abs(p2.y() - p1.y())
                    self.show_shape.emit(shape_width, shape_height, pos)
            elif self.selected_shapes and self.prev_point:
                self.override_cursor(CURSOR_MOVE)
                self.bounded_move_shapes(self.selected_shapes, pos)
                self.repaint()
                self.moving_shape = True
                if self.selected_shapes[-1].shape_type == "rectangle":
                    p1 = self.selected_shapes[-1][0]
                    p2 = self.selected_shapes[-1][2]
                    shape_width = abs(p2.x() - p1.x())
                    shape_height = abs(p2.y() - p1.y())
                    self.show_shape.emit(shape_width, shape_height, pos)
            return

        # Just hovering over the canvas, 2 possibilities:
        # - Highlight shapes
        # - Highlight vertex
        # Update shape/vertex fill and tooltip value accordingly.
        self.setToolTip(self.tr("Image"))
        for shape in reversed([s for s in self.shapes if self.is_visible(s)]):
            # Look for a nearby vertex to highlight. If that fails,
            # check if we happen to be inside a shape.
            index = shape.nearest_vertex(pos, self.epsilon / self.scale)
            index_edge = shape.nearest_edge(pos, self.epsilon / self.scale)
            if index is not None:
                if self.selected_vertex():
                    self.h_hape.highlight_clear()
                self.prev_h_vertex = self.h_vertex = index
                self.prev_h_shape = self.h_hape = shape
                self.prev_h_edge = self.h_edge
                self.h_edge = None
                shape.highlight_vertex(index, shape.MOVE_VERTEX)
                self.override_cursor(CURSOR_POINT)
                self.setToolTip(
                    self.tr("Click & drag to move point of shape '%s'")
                    % shape.label
                )
                self.setStatusTip(self.toolTip())
                self.update()
                break
            if index_edge is not None and shape.can_add_point():
                if self.selected_vertex():
                    self.h_hape.highlight_clear()
                self.prev_h_vertex = self.h_vertex
                self.h_vertex = None
                self.prev_h_shape = self.h_hape = shape
                self.prev_h_edge = self.h_edge = index_edge
                self.override_cursor(CURSOR_POINT)
                self.setToolTip(
                    self.tr("Click to create point of shape '%s'")
                    % shape.label
                )
                self.setStatusTip(self.toolTip())
                self.update()
                break
            if len(shape.points) > 1 and shape.contains_point(pos):
                if self.selected_vertex():
                    self.h_hape.highlight_clear()
                self.prev_h_vertex = self.h_vertex
                self.h_vertex = None
                self.prev_h_shape = self.h_hape = shape
                self.prev_h_edge = self.h_edge
                self.h_edge = None
                if shape.group_id and shape.shape_type == "rectangle":
                    tooltip_text = "Click & drag to move shape '{label} {group_id}'".format(
                        label=shape.label, group_id=shape.group_id
                    )
                    self.setToolTip(self.tr(tooltip_text))
                else:
                    self.setToolTip(
                        self.tr("Click & drag to move shape '%s'")
                        % shape.label
                    )
                self.setStatusTip(self.toolTip())
                self.override_cursor(CURSOR_GRAB)
                # [Feature] Automatically highlight shape when the mouse is moved inside it
                if self.h_shape_is_hovered:
                    group_mode = int(ev.modifiers()) == QtCore.Qt.ControlModifier
                    self.select_shape_point(
                        pos, multiple_selection_mode=group_mode
                    )
                self.update()

                if shape.shape_type == "rectangle":
                    p1 = self.h_hape[0]
                    p2 = self.h_hape[2]
                    shape_width = abs(p2.x() - p1.x())
                    shape_height = abs(p2.y() - p1.y())
                    self.show_shape.emit(shape_width, shape_height, pos)
                break
        else:  # Nothing found, clear highlights, reset state.
            self.un_highlight()
        self.vertex_selected.emit(self.h_vertex is not None)

    def add_point_to_edge(self):
        """Add a point to current shape"""
        shape = self.prev_h_shape
        index = self.prev_h_edge
        point = self.prev_move_point
        if shape is None or index is None or point is None:
            return
        shape.insert_point(index, point)
        shape.highlight_vertex(index, shape.MOVE_VERTEX)
        self.h_hape = shape
        self.h_vertex = index
        self.h_edge = None
        self.moving_shape = True

    def remove_selected_point(self):
        """Remove a point from current shape"""
        shape = self.prev_h_shape
        index = self.prev_h_vertex
        if shape is None or index is None:
            return
        shape.remove_point(index)
        shape.highlight_clear()
        self.h_hape = shape
        self.prev_h_vertex = None
        self.moving_shape = True  # Save changes

    # QT Overload
    def mousePressEvent(self, ev):
        """Mouse press event"""
        if self.is_loading:
            return
        pos = self.transform_pos(ev.localPos())
        if ev.button() == QtCore.Qt.LeftButton:
            if self.drawing():
                if self.current:
                    # Add point to existing shape.
                    if self.create_mode == "polygon":
                        self.current.add_point(self.line[1])
                        self.line[0] = self.current[-1]
                        if self.current.is_closed():
                            self.finalise()
                    elif self.create_mode in ["circle", "line"]:
                        assert len(self.current.points) == 1
                        self.current.points = self.line.points
                        self.finalise()
                    elif self.create_mode == "rectangle":
                        if self.current.reach_max_points() is False:
                            init_pos = self.current[0]
                            min_x = init_pos.x()
                            min_y = init_pos.y()
                            target_pos = self.line[1]
                            max_x = target_pos.x()
                            max_y = target_pos.y()
                            self.current.add_point(
                                QtCore.QPointF(max_x, min_y)
                            )
                            self.current.add_point(target_pos)
                            self.current.add_point(
                                QtCore.QPointF(min_x, max_y)
                            )
                            self.finalise()
                    elif self.create_mode == "rotation":
                        initPos = self.current[0]
                        minX = initPos.x()
                        minY = initPos.y()
                        targetPos = self.line[1]
                        maxX = targetPos.x()
                        maxY = targetPos.y()
                        self.current.add_point(QtCore.QPointF(maxX, minY))
                        self.current.add_point(targetPos)
                        self.current.add_point(QtCore.QPointF(minX, maxY))
                        self.current.add_point(initPos)
                        self.line[0] = self.current[-1]
                        if self.current.is_closed():
                            self.finalise()
                    elif self.create_mode == "linestrip":
                        self.current.add_point(self.line[1])
                        self.line[0] = self.current[-1]
                        if int(ev.modifiers()) == QtCore.Qt.ControlModifier:
                            self.finalise()
                    # [Feature] support for automatically switching to editing mode 
                    # when the cursor moves over an object
                    if (
                        self.create_mode
                        in ["rectangle", "rotation", "circle", "line", "point"]
                        and not self.is_auto_labeling
                    ):
                        self.mode_changed.emit()
                elif not self.out_off_pixmap(pos):
                    # Create new shape.
                    self.current = Shape(shape_type=self.create_mode)
                    self.current.add_point(pos)
                    if self.create_mode == "point":
                        self.finalise()
                    else:
                        if self.create_mode == "circle":
                            self.current.shape_type = "circle"
                        self.line.points = [pos, pos]
                        self.set_hiding()
                        self.drawing_polygon.emit(True)
                        self.update()
                elif (self.out_off_pixmap(pos) 
                      and self.create_mode in self.allowed_oop_shape_types):
                    # Create new shape.
                    self.current = Shape(shape_type=self.create_mode)
                    self.current.add_point(pos)
                    self.line.points = [pos, pos]
                    self.set_hiding()
                    self.drawing_polygon.emit(True)
                    self.update()
            elif self.editing():
                if self.selected_edge():
                    self.add_point_to_edge()
                elif (
                    self.selected_vertex()
                    and int(ev.modifiers()) == QtCore.Qt.ShiftModifier
                    and self.h_hape.shape_type
                    not in ["rectangle", "rotation", "line"]
                ):
                    # Delete point if: left-click + SHIFT on a point
                    self.remove_selected_point()

                group_mode = int(ev.modifiers()) == QtCore.Qt.ControlModifier
                self.select_shape_point(
                    pos, multiple_selection_mode=group_mode
                )
                self.prev_point = pos
                self.repaint()
        elif ev.button() == QtCore.Qt.RightButton and self.editing():
            group_mode = int(ev.modifiers()) == QtCore.Qt.ControlModifier
            if not self.selected_shapes or (
                self.h_hape is not None
                and self.h_hape not in self.selected_shapes
            ):
                self.select_shape_point(
                    pos, multiple_selection_mode=group_mode
                )
                self.repaint()
            self.prev_point = pos

    # QT Overload
    def mouseReleaseEvent(self, ev):
        """Mouse release event"""
        if self.is_loading:
            return
        if ev.button() == QtCore.Qt.RightButton:
            menu = self.menus[len(self.selected_shapes_copy) > 0]
            self.restore_cursor()
            if (
                not menu.exec_(self.mapToGlobal(ev.pos()))
                and self.selected_shapes_copy
            ):
                # Cancel the move by deleting the shadow copy.
                self.selected_shapes_copy = []
                self.repaint()
        elif ev.button() == QtCore.Qt.LeftButton:
            if self.editing():
                if (
                    self.h_hape is not None
                    and self.h_shape_is_selected
                    and not self.moving_shape
                ):
                    self.selection_changed.emit(
                        [x for x in self.selected_shapes if x != self.h_hape]
                    )

        if self.moving_shape and self.h_hape:
            index = self.shapes.index(self.h_hape)
            if (
                self.shapes_backups[-1][index].points
                != self.shapes[index].points
            ):
                self.store_shapes()
                self.shape_moved.emit()

            self.moving_shape = False

    def end_move(self, copy):
        """End of move"""
        assert self.selected_shapes and self.selected_shapes_copy
        assert len(self.selected_shapes_copy) == len(self.selected_shapes)
        if copy:
            for i, shape in enumerate(self.selected_shapes_copy):
                self.shapes.append(shape)
                self.selected_shapes[i].selected = False
                self.selected_shapes[i] = shape
        else:
            for i, shape in enumerate(self.selected_shapes_copy):
                self.selected_shapes[i].points = shape.points
        self.selected_shapes_copy = []
        self.repaint()
        self.store_shapes()
        return True

    def hide_background_shapes(self, value):
        """Set hide background - hide other shapes when some shapes are selected"""
        self.hide_backround = value
        if self.selected_shapes:
            # Only hide other shapes if there is a current selection.
            # Otherwise the user will not be able to select a shape.
            self.set_hiding(True)
            self.update()

    def set_hiding(self, enable=True):
        """Set background hiding"""
        self._hide_backround = self.hide_backround if enable else False

    def can_close_shape(self):
        """Check if a shape can be closed (number of points > 2)"""
        return self.drawing() and self.current and len(self.current) > 2

    # QT Overload
    def mouseDoubleClickEvent(self, _):
        """Mouse double click event"""
        if self.is_loading:
            return
        # We need at least 4 points here, since the mousePress handler
        # adds an extra one before this handler is called.
        if (
            self.double_click == "close"
            and self.can_close_shape()
            and len(self.current) > 3
        ):
            self.current.pop_point()
            self.finalise()

    def select_shapes(self, shapes):
        """Select some shapes"""
        self.set_hiding()
        self.selection_changed.emit(shapes)
        self.update()

    def select_shape_point(self, point, multiple_selection_mode):
        """Select the first shape created which contains this point."""
        if self.selected_vertex():  # A vertex is marked for selection.
            index, shape = self.h_vertex, self.h_hape
            shape.highlight_vertex(index, shape.MOVE_VERTEX)
            if shape.shape_type == "rotation":
                self.set_hiding()
                if shape not in self.selected_shapes:
                    if multiple_selection_mode:
                        self.selection_changed.emit(
                            self.selected_shapes + [shape]
                        )
                    else:
                        self.selection_changed.emit([shape])
                    self.h_shape_is_selected = False
                else:
                    self.h_shape_is_selected = True
                self.calculate_offsets(point)
                return

        else:
            for shape in reversed(self.shapes):
                if (
                    self.is_visible(shape)
                    and len(shape.points) > 1
                    and shape.contains_point(point)
                ):
                    self.set_hiding()
                    if shape not in self.selected_shapes:
                        if multiple_selection_mode:
                            self.selection_changed.emit(
                                self.selected_shapes + [shape]
                            )
                        else:
                            self.selection_changed.emit([shape])
                        self.h_shape_is_selected = False
                    else:
                        self.h_shape_is_selected = True
                    self.calculate_offsets(point)
                    return
        self.deselect_shape()

    def calculate_offsets(self, point):
        """Calculate offsets of a point to pixmap borders"""
        left = self.pixmap.width() - 1
        right = 0
        top = self.pixmap.height() - 1
        bottom = 0
        for s in self.selected_shapes:
            rect = s.bounding_rect()
            if rect.left() < left:
                left = rect.left()
            if rect.right() > right:
                right = rect.right()
            if rect.top() < top:
                top = rect.top()
            if rect.bottom() > bottom:
                bottom = rect.bottom()

        x1 = left - point.x()
        y1 = top - point.y()
        x2 = right - point.x()
        y2 = bottom - point.y()
        self.offsets = QtCore.QPointF(x1, y1), QtCore.QPointF(x2, y2)

    def get_adjoint_points(self, theta, p3, p1, index):
        a1 = math.tan(theta)
        if a1 == 0:
            if index % 2 == 0:
                p2 = QtCore.QPointF(p3.x(), p1.y())
                p4 = QtCore.QPointF(p1.x(), p3.y())
            else:
                p4 = QtCore.QPointF(p3.x(), p1.y())
                p2 = QtCore.QPointF(p1.x(), p3.y())
        else:
            a3 = a1
            a2 = -1 / a1
            a4 = -1 / a1
            b1 = p1.y() - a1 * p1.x()
            b2 = p1.y() - a2 * p1.x()
            b3 = p3.y() - a1 * p3.x()
            b4 = p3.y() - a2 * p3.x()

            if index % 2 == 0:
                p2 = self.get_cross_point(a1, b1, a4, b4)
                p4 = self.get_cross_point(a2, b2, a3, b3)
            else:
                p4 = self.get_cross_point(a1, b1, a4, b4)
                p2 = self.get_cross_point(a2, b2, a3, b3)

        return p2, p3, p4

    @staticmethod
    def get_cross_point(a1, b1, a2, b2):
        x = (b2 - b1) / (a1 - a2)
        y = (a1 * b2 - a2 * b1) / (a1 - a2)
        return QtCore.QPointF(x, y)

    def bounded_move_vertex(self, pos):
        """Move a vertex. Adjust position to be bounded by pixmap border"""
        index, shape = self.h_vertex, self.h_hape
        point = shape[index]
        if (self.out_off_pixmap(pos) 
            and shape.shape_type 
            not in self.allowed_oop_shape_types):
            pos = self.intersection_point(point, pos)

        if shape.shape_type == "rotation":
            sindex = (index + 2) % 4
            # Get the other 3 points after transformed
            p2, p3, p4 = self.get_adjoint_points(
                shape.direction, shape[sindex], pos, index
            )
            # if (
            #     self.out_off_pixmap(p2)
            #     or self.out_off_pixmap(p3)
            #     or self.out_off_pixmap(p4)
            # ):
            #     # No need to move if one pixal out of map
            #     return
            # Move 4 pixal one by one
            shape.move_vertex_by(index, pos - point)
            lindex = (index + 1) % 4
            rindex = (index + 3) % 4
            shape[lindex] = p2
            shape[rindex] = p4
            shape.close()
        elif shape.shape_type == "rectangle":
            shift_pos = pos - point
            shape.move_vertex_by(index, shift_pos)
            left_index = (index + 1) % 4
            right_index = (index + 3) % 4
            left_shift = None
            right_shift = None
            if index % 2 == 0:
                right_shift = QtCore.QPointF(shift_pos.x(), 0)
                left_shift = QtCore.QPointF(0, shift_pos.y())
            else:
                left_shift = QtCore.QPointF(shift_pos.x(), 0)
                right_shift = QtCore.QPointF(0, shift_pos.y())
            shape.move_vertex_by(right_index, right_shift)
            shape.move_vertex_by(left_index, left_shift)
        else:
            shape.move_vertex_by(index, pos - point)

    def bounded_move_shapes(self, shapes, pos):
        """Move shapes. Adjust position to be bounded by pixmap border"""
        shape_types = []
        for shape in shapes:
            if shape.shape_type in self.allowed_oop_shape_types:
                shape_types.append(shape.shape_type)

        if self.out_off_pixmap(pos) and len(shape_types) == 0:
            return False  # No need to move
        if len(shape_types) > 0 and len(shapes) != len(shape_types):
            return False

        if len(shape_types) == 0:
            o1 = pos + self.offsets[0]
            if self.out_off_pixmap(o1):
                pos -= QtCore.QPoint(min(0, int(o1.x())), min(0, int(o1.y())))
            o2 = pos + self.offsets[1]
            if self.out_off_pixmap(o2):
                pos += QtCore.QPoint(
                    min(0, int(self.pixmap.width() - o2.x())),
                    min(0, int(self.pixmap.height() - o2.y())),
                )
        # XXX: The next line tracks the new position of the cursor
        # relative to the shape, but also results in making it
        # a bit "shaky" when nearing the border and allows it to
        # go outside of the shape's area for some reason.
        # self.calculateOffsets(self.selectedShapes, pos)
        dp = pos - self.prev_point
        if dp:
            for shape in shapes:
                shape.move_by(dp)
            self.prev_point = pos
            return True
        return False

    def rotate_point(self, p, center, theta):
        order = p - center
        cosTheta = math.cos(theta)
        sinTheta = math.sin(theta)
        pResx = cosTheta * order.x() + sinTheta * order.y()
        pResy = -sinTheta * order.x() + cosTheta * order.y()
        pRes = QtCore.QPointF(center.x() + pResx, center.y() + pResy)
        return pRes

    def bounded_rotate_shapes(self, i, shape, theta):
        """Rotate shapes. Adjust position to be bounded by pixmap border"""
        new_shape = deepcopy(shape)
        if len(shape.points) == 2:
            new_shape.points[0] = shape.points[0]
            new_shape.points[1] = QtCore.QPointF(
                (shape.points[0].x() + shape.points[1].x()) / 2,
                shape.points[0].y(),
            )
            new_shape.points.append(shape.points[1])
            new_shape.points.append(
                QtCore.QPointF(
                    shape.points[1].x(),
                    (shape.points[0].y() + shape.points[1].y()) / 2,
                )
            )
        center = QtCore.QPointF(
            (new_shape.points[0].x() + new_shape.points[2].x()) / 2,
            (new_shape.points[0].y() + new_shape.points[2].y()) / 2,
        )
        for j, p in enumerate(new_shape.points):
            pos = self.rotate_point(p, center, theta)
            # TODO: Reserved for now
            # if self.out_off_pixmap(pos):
            #     return False  # No need to rotate
            new_shape.points[j] = pos
        new_shape.direction = (new_shape.direction - theta) % (2 * math.pi)
        self.selected_shapes[i].points = new_shape.points
        self.selected_shapes[i].direction = new_shape.direction
        return True

    def deselect_shape(self):
        """Deselect all shapes"""
        if self.selected_shapes:
            self.set_hiding(False)
            self.selection_changed.emit([])
            self.h_shape_is_selected = False
            self.update()

    def delete_selected(self):
        """Remove selected shapes"""
        deleted_shapes = []
        if self.selected_shapes:
            for shape in self.selected_shapes:
                self.shapes.remove(shape)
                deleted_shapes.append(shape)
            self.store_shapes()
            self.selected_shapes = []
            self.update()
        return deleted_shapes

    def delete_shape(self, shape):
        """Remove a specific shape"""
        if shape in self.selected_shapes:
            self.selected_shapes.remove(shape)
        if shape in self.shapes:
            self.shapes.remove(shape)
        self.store_shapes()
        self.update()

    def duplicate_selected_shapes(self):
        """Duplicate selected shapes"""
        if self.selected_shapes:
            self.selected_shapes_copy = [
                s.copy() for s in self.selected_shapes
            ]
            self.bounded_shift_shapes(self.selected_shapes_copy)
            self.end_move(copy=True)
        return self.selected_shapes

    def bounded_shift_shapes(self, shapes):
        """
        Shift shapes by an offset. Adjust positions to be bounded
        by pixmap borders
        """
        # Try to move in one direction, and if it fails in another.
        # Give up if both fail.
        point = shapes[0][0]
        offset = QtCore.QPointF(2.0, 2.0)
        self.offsets = QtCore.QPointF(), QtCore.QPointF()
        self.prev_point = point
        if not self.bounded_move_shapes(shapes, point - offset):
            self.bounded_move_shapes(shapes, point + offset)

    # QT Overload
    def paintEvent(self, event):  # noqa: C901
        """Paint event for canvas"""
        if (
            self.pixmap is None
            or self.pixmap.width() == 0
            or self.pixmap.height() == 0
        ):
            super().paintEvent(event)
            return

        p = self._painter
        p.begin(self)
        p.setRenderHint(QtGui.QPainter.Antialiasing)
        p.setRenderHint(QtGui.QPainter.SmoothPixmapTransform)
        p.setRenderHint(QtGui.QPainter.HighQualityAntialiasing)

        p.scale(self.scale, self.scale)
        p.translate(self.offset_to_center())

        p.drawPixmap(0, 0, self.pixmap)
        Shape.scale = self.scale

        # Draw loading/waiting screen
        if self.is_loading:
            # Draw a semi-transparent rectangle
            p.setPen(Qt.NoPen)
            p.setBrush(QtGui.QColor(0, 0, 0, 20))
            p.drawRect(self.pixmap.rect())

            # Draw a spinning wheel
            p.setPen(QtGui.QColor(255, 255, 255))
            p.setBrush(Qt.NoBrush)
            p.save()
            p.translate(self.pixmap.width() / 2, self.pixmap.height() / 2 - 50)
            p.rotate(self.loading_angle)
            p.drawEllipse(-20, -20, 40, 40)
            p.drawLine(0, 0, 0, -20)
            p.restore()
            self.loading_angle += 30
            if self.loading_angle >= 360:
                self.loading_angle = 0

            # Draw the loading text
            p.setPen(QtGui.QColor(255, 255, 255))
            p.setFont(QtGui.QFont("Arial", 20))
            p.drawText(
                self.pixmap.rect(),
                Qt.AlignCenter,
                self.loading_text,
            )
            p.end()
            self.update()
            return

        # Draw groups
        if self.show_groups:
            pen = QtGui.QPen(QtGui.QColor("#AAAAAA"), 2, Qt.SolidLine)
            p.setPen(pen)
            grouped_shapes = {}
            for shape in self.shapes:
                if shape.group_id is None:
                    continue
                if shape.group_id not in grouped_shapes:
                    grouped_shapes[shape.group_id] = []
                grouped_shapes[shape.group_id].append(shape)

            for group_id in grouped_shapes:
                shapes = grouped_shapes[group_id]
                min_x = float("inf")
                min_y = float("inf")
                max_x = 0
                max_y = 0
                for shape in shapes:
                    rect = shape.bounding_rect()
                    if shape.shape_type == "point":
                        points = shape.points[0]
                        min_x = min(min_x, points.x())
                        min_y = min(min_y, points.y())
                        max_x = max(max_x, points.x())
                        max_y = max(max_y, points.y())
                    else:
                        min_x = min(min_x, rect.x())
                        min_y = min(min_y, rect.y())
                        max_x = max(max_x, rect.x() + rect.width())
                        max_y = max(max_y, rect.y() + rect.height())
                    group_color = LABEL_COLORMAP[
                        int(group_id) % len(LABEL_COLORMAP)
                    ]
                    pen.setStyle(Qt.SolidLine)
                    pen.setWidth(max(1, int(round(4.0 / Shape.scale))))
                    pen.setColor(QtGui.QColor(*group_color))
                    p.setPen(pen)
                    
                    # Calculate the center point of the bounding rectangle
                    cx = rect.x() + rect.width() / 2
                    cy = rect.y() + rect.height() / 2
                    triangle_radius = max(1, int(round(3.0 / Shape.scale)))

                    # Define the points of the triangle
                    triangle_points = [
                        QtCore.QPointF(cx, cy - triangle_radius),
                        QtCore.QPointF(cx - triangle_radius, cy + triangle_radius),
                        QtCore.QPointF(cx + triangle_radius, cy + triangle_radius),
                    ]

                    # Draw the triangle
                    p.drawPolygon(triangle_points)

                pen.setStyle(Qt.DashLine)
                pen.setWidth(max(1, int(round(1.0 / Shape.scale))))
                pen.setColor(QtGui.QColor("#EEEEEE"))
                p.setPen(pen)
                wrap_rect = QtCore.QRectF(
                    min_x, min_y, max_x - min_x, max_y - min_y
                )
                p.drawRect(wrap_rect)

        # Draw KIE linking
        if self.show_linking:
            pen = QtGui.QPen(QtGui.QColor("#AAAAAA"), 2, Qt.SolidLine)
            p.setPen(pen)
            gid2point = {}
            linking_pairs = []
            group_color = (255, 128, 0)
            for shape in self.shapes:
                try:
                    linking_pairs += shape.kie_linking
                except:
                    pass

                if (shape.group_id is None 
                    or shape.shape_type not in 
                    ["rectangle", "polygon", "rotation"]):
                    continue
                rect = shape.bounding_rect()
                cx = rect.x() + (rect.width() / 2.)
                cy = rect.y() + (rect.height() / 2.)
                gid2point[shape.group_id] = (cx, cy)
            
            for linking in linking_pairs:
                pen.setStyle(Qt.SolidLine)
                pen.setWidth(max(1, int(round(4.0 / Shape.scale))))
                pen.setColor(QtGui.QColor(*group_color))
                p.setPen(pen)
                key, value = linking
                # Adapt to the 'ungroup_selected_shapes' operation
                if key not in gid2point or value not in gid2point:
                    continue
                kp, vp = gid2point[key], gid2point[value]
                # Draw a link from key point to value point
                p.drawLine(QtCore.QPointF(*kp), QtCore.QPointF(*vp))
                # Draw the triangle arrowhead
                arrow_size = max(1, int(round(10.0 / Shape.scale)))  # Size of the arrowhead
                angle = math.atan2(vp[1] - kp[1], vp[0] - kp[0])  # Angle towards the value point
                arrow_points = [
                    QtCore.QPointF(vp[0], vp[1]),
                    QtCore.QPointF(vp[0] - arrow_size * math.cos(angle - math.pi / 6), vp[1] - arrow_size * math.sin(angle - math.pi / 6)),
                    QtCore.QPointF(vp[0] - arrow_size * math.cos(angle + math.pi / 6), vp[1] - arrow_size * math.sin(angle + math.pi / 6)),
                ]
                p.drawPolygon(arrow_points)

        # Draw degrees
        for shape in self.shapes:
            if (
                shape.selected or not self._hide_backround
            ) and self.is_visible(shape):
                shape.fill = self._fill_drawing and (
                    shape.selected or shape == self.h_hape
                )
                shape.paint(p)

            if (
                shape.shape_type == "rotation"
                and len(shape.points) == 4
                and self.is_visible(shape)
            ):
                d = shape.point_size / shape.scale
                center = QtCore.QPointF(
                    (shape.points[0].x() + shape.points[2].x()) / 2,
                    (shape.points[0].y() + shape.points[2].y()) / 2,
                )
                if self.show_degrees:
                    degrees = str(int(math.degrees(shape.direction))) + "°"
                    p.setFont(
                        QtGui.QFont(
                            "Arial",
                            int(max(6.0, int(round(8.0 / Shape.scale)))),
                        )
                    )
                    pen = QtGui.QPen(
                        QtGui.QColor("#FF9900"), 8, QtCore.Qt.SolidLine
                    )
                    p.setPen(pen)
                    fm = QtGui.QFontMetrics(p.font())
                    rect = fm.boundingRect(degrees)
                    p.fillRect(
                        rect.x() + center.x() - d,
                        rect.y() + center.y() + d,
                        rect.width(),
                        rect.height(),
                        QtGui.QColor("#FF9900"),
                    )
                    pen = QtGui.QPen(
                        QtGui.QColor("#FFFFFF"), 7, QtCore.Qt.SolidLine
                    )
                    p.setPen(pen)
                    p.drawText(
                        center.x() - d,
                        center.y() + d,
                        degrees,
                    )
                else:
                    cp = QtGui.QPainterPath()
                    cp.addRect(
                        center.x() - d / 2,
                        center.y() - d / 2,
                        d,
                        d,
                    )
                    p.drawPath(cp)
                    p.fillPath(cp, QtGui.QColor(255, 153, 0, 255))

        if self.current:
            self.current.paint(p)
            self.line.paint(p)
        if self.selected_shapes_copy:
            for s in self.selected_shapes_copy:
                s.paint(p)

        if (
            self.fill_drawing()
            and self.create_mode == "polygon"
            and self.current is not None
            and len(self.current.points) >= 2
        ):
            drawing_shape = self.current.copy()
            drawing_shape.add_point(self.line[1])
            drawing_shape.fill = True
            drawing_shape.paint(p)

        # Draw texts
        if self.show_texts:
            text_color = "#FFFFFF"
            background_color = "#007BFF"
            p.setFont(
                QtGui.QFont(
                    "Arial", int(max(6.0, int(round(8.0 / Shape.scale))))
                )
            )
            pen = QtGui.QPen(QtGui.QColor(background_color), 8, Qt.SolidLine)
            p.setPen(pen)
            for shape in self.shapes:
                description = shape.description
                if description:
                    bbox = shape.bounding_rect()
                    fm = QtGui.QFontMetrics(p.font())
                    rect = fm.boundingRect(description)
                    p.fillRect(
                        int(rect.x() + bbox.x()),
                        int(rect.y() + bbox.y()),
                        int(rect.width()),
                        int(rect.height()),
                        QtGui.QColor(background_color),
                    )
                    p.drawText(
                        int(bbox.x()),
                        int(bbox.y()),
                        description,
                    )
            pen = QtGui.QPen(QtGui.QColor(text_color), 8, Qt.SolidLine)
            p.setPen(pen)
            for shape in self.shapes:
                description = shape.description
                if description:
                    bbox = shape.bounding_rect()
                    p.drawText(
                        int(bbox.x()),
                        int(bbox.y()),
                        description,
                    )

        # Draw labels
        if self.show_labels:
            p.setFont(
                QtGui.QFont(
                    "Arial", int(max(6.0, int(round(8.0 / Shape.scale))))
                )
            )
            pen = QtGui.QPen(QtGui.QColor("#FFA500"), 8, Qt.SolidLine)
            p.setPen(pen)
            for shape in self.shapes:
                if not shape.visible:
                    continue
                if shape.label in [
                    "AUTOLABEL_OBJECT",
                    "AUTOLABEL_ADD",
                    "AUTOLABEL_REMOVE",
                ]:
                    continue
                label = (
                    f"id:{shape.group_id} " if shape.group_id is not None else ""
                ) + (
                    f"{shape.label}"
                ) + (
                    f" {float(shape.score):.2f}" if shape.score is not None else ""
                )
                if not label:
                    continue
                d = shape.point_size / shape.scale
                shape_type = shape.shape_type
                fm = QtGui.QFontMetrics(p.font())
                rect = fm.boundingRect(label)
                w = int(rect.width())
                h = int(rect.height())
                if shape_type in ["rectangle", "polygon", "rotation"]:
                    try:
                        bbox = shape.bounding_rect()
                    except IndexError:
                        continue
                    x = int(bbox.x())
                    y = int(bbox.y())
                elif shape_type in ["circle", "line", "linestrip", "point"]:
                    points = shape.points
                    point = points[0]
                    x = int(point.x() + d)
                    y = int(point.y() - 15)
                else:
                    continue
                p.fillRect(
                    x,
                    y,
                    w,
                    h,
                    shape.line_color,
                )
            pen = QtGui.QPen(QtGui.QColor("#FFFFFF"), 8, Qt.SolidLine)
            p.setPen(pen)
            for shape in self.shapes:
                if not shape.visible:
                    continue
                d = 1.5  # default shape sacle
                shape_type = shape.shape_type
                if shape.label in [
                    "AUTOLABEL_OBJECT",
                    "AUTOLABEL_ADD",
                    "AUTOLABEL_REMOVE",
                ]:
                    continue
                label = (
                    f"id:{shape.group_id} " if shape.group_id is not None else ""
                ) + (
                    f"{shape.label}"
                ) + (
                    f" {float(shape.score):.2f}" if (shape.score is not None and self.show_scores) else ""
                )
                if not label:
                    continue
                fm = QtGui.QFontMetrics(p.font())
                rect = fm.boundingRect(label)
                if shape_type in ["rectangle", "polygon", "rotation"]:
                    try:
                        bbox = shape.bounding_rect()
                    except IndexError:
                        continue
                    x = bbox.x()
                    y = bbox.y() + rect.height()
                elif shape_type in ["circle", "line", "linestrip", "point"]:
                    points = shape.points
                    point = points[0]
                    x = int(point.x() + (shape.point_size / shape.scale))
                    y = int(point.y() - 15 + rect.height())
                else:
                    continue
                p.drawText(
                    int(x),
                    int(y - d),
                    label,
                )

        # Draw mouse coordinates
        if self.cross_line_show:
            pen = QtGui.QPen(
                QtGui.QColor(self.cross_line_color),
                max(1, int(round(self.cross_line_width / Shape.scale))),
                Qt.DashLine,
            )
            p.setPen(pen)
            p.setOpacity(self.cross_line_opacity)
            p.drawLine(
                QtCore.QPointF(self.prev_move_point.x(), 0),
                QtCore.QPointF(self.prev_move_point.x(), self.pixmap.height()),
            )
            p.drawLine(
                QtCore.QPointF(0, self.prev_move_point.y()),
                QtCore.QPointF(self.pixmap.width(), self.prev_move_point.y()),
            )

        p.end()

    def transform_pos(self, point):
        """Convert from widget-logical coordinates to painter-logical ones."""
        return point / self.scale - self.offset_to_center()

    def offset_to_center(self):
        """Calculate offset to the center"""
        if self.pixmap is None:
            return QtCore.QPointF()
        s = self.scale
        area = super().size()
        w, h = self.pixmap.width() * s, self.pixmap.height() * s
        area_width, area_height = area.width(), area.height()
        x = (area_width - w) / (2 * s) if area_width > w else 0
        y = (area_height - h) / (2 * s) if area_height > h else 0
        return QtCore.QPointF(x, y)

    def out_off_pixmap(self, p):
        """Check if a position is out of pixmap"""
        if self.pixmap is None:
            return True
        w, h = self.pixmap.width(), self.pixmap.height()
        return not (0 <= p.x() <= w - 1 and 0 <= p.y() <= h - 1)

    def finalise(self):
        """Finish drawing for a shape"""
        assert self.current
        if (
            self.is_auto_labeling
            and self.auto_labeling_mode != AutoLabelingMode.NONE
        ):
            self.current.label = self.auto_labeling_mode.edit_mode
        # TODO(vietanhdev): Temporrally fix. Need to refactor
        if self.current.label is None:
            self.current.label = ""
        self.current.close()
        self.shapes.append(self.current)
        self.store_shapes()
        self.current = None
        self.set_hiding(False)
        self.new_shape.emit()
        self.update()
        if self.is_auto_labeling:
            self.update_auto_labeling_marks()

    def update_auto_labeling_marks(self):
        """Update the auto labeling marks"""
        marks = []
        for shape in self.shapes:
            if shape.label == AutoLabelingMode.ADD:
                if shape.shape_type == AutoLabelingMode.POINT:
                    marks.append(
                        {
                            "type": "point",
                            "data": [
                                int(shape.points[0].x()),
                                int(shape.points[0].y()),
                            ],
                            "label": 1,
                        }
                    )
                elif shape.shape_type == AutoLabelingMode.RECTANGLE:
                    marks.append(
                        {
                            "type": "rectangle",
                            "data": [
                                int(shape.points[0].x()),
                                int(shape.points[0].y()),
                                int(shape.points[2].x()),
                                int(shape.points[2].y()),
                            ],
                            "label": 1,
                        }
                    )
            elif shape.label == AutoLabelingMode.REMOVE:
                if shape.shape_type == AutoLabelingMode.POINT:
                    marks.append(
                        {
                            "type": "point",
                            "data": [
                                int(shape.points[0].x()),
                                int(shape.points[0].y()),
                            ],
                            "label": 0,
                        }
                    )
                elif shape.shape_type == AutoLabelingMode.RECTANGLE:
                    marks.append(
                        {
                            "type": "rectangle",
                            "data": [
                                int(shape.points[0].x()),
                                int(shape.points[0].y()),
                                int(shape.points[2].x()),
                                int(shape.points[2].y()),
                            ],
                            "label": 0,
                        }
                    )

        self.auto_labeling_marks_updated.emit(marks)

    def close_enough(self, p1, p2):
        """Check if 2 points are close enough (by an threshold epsilon)"""
        # d = distance(p1 - p2)
        # m = (p1-p2).manhattanLength()
        # print "d %.2f, m %d, %.2f" % (d, m, d - m)
        # divide by scale to allow more precision when zoomed in
        return utils.distance(p1 - p2) < (self.epsilon / self.scale)

    def intersection_point(self, p1, p2):
        """Cycle through each image edge in clockwise fashion,
        and find the one intersecting the current line segment.
        """
        size = self.pixmap.size()
        points = [
            (0, 0),
            (size.width() - 1, 0),
            (size.width() - 1, size.height() - 1),
            (0, size.height() - 1),
        ]
        # x1, y1 should be in the pixmap, x2, y2 should be out of the pixmap
        x1 = min(max(p1.x(), 0), size.width() - 1)
        y1 = min(max(p1.y(), 0), size.height() - 1)
        x2, y2 = p2.x(), p2.y()
        _, i, (x, y) = min(self.intersecting_edges((x1, y1), (x2, y2), points))
        x3, y3 = points[i]
        x4, y4 = points[(i + 1) % 4]
        x1, y1 = int(x1), int(y1)
        x2, y2 = int(x2), int(y2)
        x3, y3 = int(x3), int(y3)
        x4, y4 = int(x4), int(y4)
        if (x, y) == (x1, y1):
            # Handle cases where previous point is on one of the edges.
            if x3 == x4:
                return QtCore.QPoint(x3, min(max(0, y2), max(y3, y4)))
            # y3 == y4
            return QtCore.QPoint(min(max(0, x2), max(x3, x4)), y3)
        return QtCore.QPoint(int(x), int(y))

    def intersecting_edges(self, point1, point2, points):
        """Find intersecting edges.

        For each edge formed by `points', yield the intersection
        with the line segment `(x1,y1) - (x2,y2)`, if it exists.
        Also return the distance of `(x2,y2)' to the middle of the
        edge along with its index, so that the one closest can be chosen.
        """
        (x1, y1) = point1
        (x2, y2) = point2
        for i in range(4):
            x3, y3 = points[i]
            x4, y4 = points[(i + 1) % 4]
            denom = (y4 - y3) * (x2 - x1) - (x4 - x3) * (y2 - y1)
            nua = (x4 - x3) * (y1 - y3) - (y4 - y3) * (x1 - x3)
            nub = (x2 - x1) * (y1 - y3) - (y2 - y1) * (x1 - x3)
            if denom == 0:
                # This covers two cases:
                #   nua == nub == 0: Coincident
                #   otherwise: Parallel
                continue
            ua, ub = nua / denom, nub / denom
            if 0 <= ua <= 1 and 0 <= ub <= 1:
                x = x1 + ua * (x2 - x1)
                y = y1 + ua * (y2 - y1)
                m = QtCore.QPointF((x3 + x4) / 2, (y3 + y4) / 2)
                d = utils.distance(m - QtCore.QPointF(x2, y2))
                yield d, i, (x, y)

    # These two, along with a call to adjustSize are required for the
    # scroll area.
    # QT Overload
    def sizeHint(self):
        """Get size hint"""
        return self.minimumSizeHint()

    # QT Overload
    def minimumSizeHint(self):
        """Get minimum size hint"""
        if self.pixmap:
            return self.scale * self.pixmap.size()
        return super().minimumSizeHint()

    # QT Overload
    def wheelEvent(self, ev: QWheelEvent):
        """Mouse wheel event"""
        mods = ev.modifiers()
        delta = ev.angleDelta()
        if QtCore.Qt.ControlModifier == int(mods):
            # with Ctrl/Command key
            # zoom
            self.zoom_request.emit(delta.y(), ev.pos())
        else:
            # scroll
            self.scroll_request.emit(delta.x(), QtCore.Qt.Horizontal)
            self.scroll_request.emit(delta.y(), QtCore.Qt.Vertical)
        ev.accept()

    def move_by_keyboard(self, offset):
        """Move selected shapes by an offset (using keyboard)"""
        if self.selected_shapes:
            self.bounded_move_shapes(
                self.selected_shapes, self.prev_point + offset
            )
            self.repaint()
            self.moving_shape = True

    def rotate_by_keyboard(self, theta):
        """Rotate selected shapes by an theta (using keyboard)"""
        if self.selected_shapes:
            for i, shape in enumerate(self.selected_shapes):
                if shape._shape_type == "rotation":
                    self.bounded_rotate_shapes(i, shape, theta)
                    self.repaint()
                    self.rotating_shape = True

    # QT Overload
    def keyPressEvent(self, ev):
        """Key press event"""
        modifiers = ev.modifiers()
        key = ev.key()
        if self.drawing():
            if key == QtCore.Qt.Key_Escape and self.current:
                self.current = None
                self.drawing_polygon.emit(False)
                self.update()
            elif key == QtCore.Qt.Key_Return and self.can_close_shape():
                self.finalise()
            elif modifiers == QtCore.Qt.AltModifier:
                self.snapping = False
        elif self.editing():
            if key == QtCore.Qt.Key_Up:
                self.move_by_keyboard(QtCore.QPointF(0.0, -MOVE_SPEED))
            elif key == QtCore.Qt.Key_Down:
                self.move_by_keyboard(QtCore.QPointF(0.0, MOVE_SPEED))
            elif key == QtCore.Qt.Key_Left:
                self.move_by_keyboard(QtCore.QPointF(-MOVE_SPEED, 0.0))
            elif key == QtCore.Qt.Key_Right:
                self.move_by_keyboard(QtCore.QPointF(MOVE_SPEED, 0.0))
            elif key == QtCore.Qt.Key_Z:
                self.rotate_by_keyboard(LARGE_ROTATION_INCREMENT)
            elif key == QtCore.Qt.Key_X:
                self.rotate_by_keyboard(SMALL_ROTATION_INCREMENT)
            elif key == QtCore.Qt.Key_C:
                self.rotate_by_keyboard(-SMALL_ROTATION_INCREMENT)
            elif key == QtCore.Qt.Key_V:
                self.rotate_by_keyboard(-LARGE_ROTATION_INCREMENT)

    # QT Overload
    def keyReleaseEvent(self, ev):
        """Key release event"""
        modifiers = ev.modifiers()
        if self.drawing():
            if int(modifiers) == 0:
                self.snapping = True
        elif self.editing():
            # NOTE: Temporary fix to avoid ValueError
            # when the selected shape is not in the shapes list
            if (
                (self.moving_shape or self.rotating_shape)
                and self.selected_shapes
                and self.selected_shapes[0] in self.shapes
            ):
                index = self.shapes.index(self.selected_shapes[0])
                if (
                    self.shapes_backups[-1][index].points
                    != self.shapes[index].points
                ):
                    self.store_shapes()
                    if self.moving_shape:
                        self.shape_moved.emit()
                    if self.rotating_shape:
                        self.shape_rotated.emit()

                if self.moving_shape:
                    self.moving_shape = False
                if self.rotating_shape:
                    self.rotating_shape = False

    def set_last_label(self, text, flags):
        """Set label and flags for last shape"""
        assert text
        if self.is_auto_labeling:
            self.shapes[-1].label = self.auto_labeling_mode.edit_mode
        else:
            self.shapes[-1].label = text
        self.shapes[-1].flags = flags
        self.shapes_backups.pop()
        self.store_shapes()
        return self.shapes[-1]

    def undo_last_line(self):
        """Undo last line"""
        assert self.shapes
        self.current = self.shapes.pop()
        self.current.set_open()
        if self.create_mode in ["polygon", "linestrip"]:
            self.line.points = [self.current[-1], self.current[0]]
        elif self.create_mode in ["rectangle", "line", "circle", "rotation"]:
            self.current.points = self.current.points[0:1]
        elif self.create_mode == "point":
            self.current = None
        self.drawing_polygon.emit(True)

    def undo_last_point(self):
        """Undo last point"""
        if not self.current or self.current.is_closed():
            return
        self.current.pop_point()
        if len(self.current) > 0:
            self.line[0] = self.current[-1]
        else:
            self.current = None
            self.drawing_polygon.emit(False)
        self.update()

    def load_pixmap(self, pixmap, clear_shapes=True):
        """Load pixmap"""
        self.pixmap = pixmap
        if clear_shapes:
            self.shapes = []
        self.update()

    def load_shapes(self, shapes, replace=True):
        """Load shapes"""
        if replace:
            self.shapes = list(shapes)
        else:
            self.shapes.extend(shapes)
        self.store_shapes()
        self.current = None
        self.h_hape = None
        self.h_vertex = None
        self.h_edge = None
        self.update()

    def set_shape_visible(self, shape, value):
        """Set visibility for a shape"""
        self.visible[shape] = value
        self.update()

    def override_cursor(self, cursor):
        """Override cursor"""
        self.restore_cursor()
        self._cursor = cursor
        QtWidgets.QApplication.setOverrideCursor(cursor)

    def restore_cursor(self):
        """Restore override cursor"""
        QtWidgets.QApplication.restoreOverrideCursor()

    def reset_state(self):
        """Clear shapes and pixmap"""
        self.restore_cursor()
        self.pixmap = None
        self.shapes_backups = []
        self.update()

    def set_cross_line(self, show, width, color, opacity):
        """Set cross line options"""
        self.cross_line_show = show
        self.cross_line_width = width
        self.cross_line_color = color
        self.cross_line_opacity = opacity
        self.update()

<<<<<<< HEAD
=======
    def set_show_groups(self, enabled):
        """Set showing shape groups"""
        self.show_groups = enabled
        self.update()

    def set_show_texts(self, enabled):
        """Set showing texts"""
        self.show_texts = enabled
        self.update()

    def set_show_labels(self, enabled):
        """Set showing labels"""
        self.show_labels = enabled
        self.update()

    def set_show_scores(self, enabled):
        """Set showing scores"""
        self.show_scores = enabled
        self.update()

    def set_show_degrees(self, enabled):
        """Set showing degrees"""
        self.show_degrees = enabled
        self.update()

    def set_show_linking(self, enabled):
        """Set showing KIE linking"""
        self.show_linking = enabled
        self.update()

>>>>>>> 23578d98
    def gen_new_group_id(self):
        """Generate new shape's group_id based on current shapes"""
        max_group_id = 0
        for shape in self.shapes:
            if shape.group_id is not None:
                max_group_id = max(max_group_id, shape.group_id)
        return max_group_id + 1

    def merge_group_ids(self, group_ids, new_group_id):
        """Merge multiple shapes' group_id into a new one"""
        for shape in self.shapes:
            if shape.group_id in group_ids:
                shape.group_id = new_group_id

    def group_selected_shapes(self):
        """Group selected shapes"""
        if len(self.selected_shapes) == 0:
            return

        # List all group ids for selected shapes
        group_ids = set()
        has_non_group_shape = False
        for shape in self.selected_shapes:
            if shape.group_id is not None:
                group_ids.add(shape.group_id)
            else:
                has_non_group_shape = True

        # If there is at least 1 shape having a group id,
        # use that id as the new group id. Otherwise, generate a new group_id
        new_group_id = None
        if len(group_ids) > 0:
            new_group_id = min(group_ids)
        else:
            new_group_id = self.gen_new_group_id()

        # Merge group ids
        if len(group_ids) > 1:
            self.merge_group_ids(
                group_ids=group_ids, new_group_id=new_group_id
            )
        # Assign new_group_id to non-group shapes
        if has_non_group_shape:
            for shape in self.selected_shapes:
                if shape.group_id is None:
                    shape.group_id = new_group_id

        self.update()

    def ungroup_selected_shapes(self):
        """Ungroup selected shapes"""
        if len(self.selected_shapes) == 0:
            return

        # List all group ids for selected shapes
        group_ids = set()
        for shape in self.selected_shapes:
            if shape.group_id is not None:
                group_ids.add(shape.group_id)

        for group_id in group_ids:
            for shape in self.shapes:
                if shape.group_id == group_id:
                    shape.group_id = None

        self.update()<|MERGE_RESOLUTION|>--- conflicted
+++ resolved
@@ -105,19 +105,12 @@
         # Set widget options.
         self.setMouseTracking(True)
         self.setFocusPolicy(QtCore.Qt.WheelFocus)
-<<<<<<< HEAD
-        self.show_groups = True
-        self.show_texts = True
-        self.show_labels = True
-        self.show_degrees = False
-=======
         self.show_groups = False
         self.show_texts = True
         self.show_labels = True
         self.show_scores = True
         self.show_degrees = False
         self.show_linking = True
->>>>>>> 23578d98
 
         # Set cross line options.
         self.cross_line_show = True
@@ -1756,39 +1749,6 @@
         self.cross_line_opacity = opacity
         self.update()
 
-<<<<<<< HEAD
-=======
-    def set_show_groups(self, enabled):
-        """Set showing shape groups"""
-        self.show_groups = enabled
-        self.update()
-
-    def set_show_texts(self, enabled):
-        """Set showing texts"""
-        self.show_texts = enabled
-        self.update()
-
-    def set_show_labels(self, enabled):
-        """Set showing labels"""
-        self.show_labels = enabled
-        self.update()
-
-    def set_show_scores(self, enabled):
-        """Set showing scores"""
-        self.show_scores = enabled
-        self.update()
-
-    def set_show_degrees(self, enabled):
-        """Set showing degrees"""
-        self.show_degrees = enabled
-        self.update()
-
-    def set_show_linking(self, enabled):
-        """Set showing KIE linking"""
-        self.show_linking = enabled
-        self.update()
-
->>>>>>> 23578d98
     def gen_new_group_id(self):
         """Generate new shape's group_id based on current shapes"""
         max_group_id = 0
